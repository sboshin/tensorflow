--- conflicted
+++ resolved
@@ -100,13 +100,9 @@
 
 def copy_op_to_graph(org_instance, to_graph, variables,
                      scope=""):
-<<<<<<< HEAD
-  """Given an `Operation` `org_instance` from one `Graph`,
-=======
   """Returns a copy of an operation from another Graph under a specified scope.
 
   Given an `Operation` `org_instance` from one `Graph`,
->>>>>>> a0ffaf3c
   initializes and returns a copy of it from another `Graph`,
   under the specified scope (default `""`).
 
