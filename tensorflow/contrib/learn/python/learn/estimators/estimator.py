--- conflicted
+++ resolved
@@ -838,15 +838,11 @@
     for mode in list(self._features_info.keys()):
       if tensor_signature.tensors_compatible(features, self._features_info[mode]):
         self._features_info[model_fn_lib.ModeKeys.INFER] = self._features_info[mode]
-<<<<<<< HEAD
-        self._labels_info[model_fn_lib.ModeKeys.INFER] = self._labels_info[mode]
-=======
         if mode in self._labels_info:
           self._labels_info[model_fn_lib.ModeKeys.INFER] = (
               self._labels_info[mode])
         else:
           self._labels_info[model_fn_lib.ModeKeys.INFER] = None
->>>>>>> d4f0c52f
         break
 
     if model_fn_lib.ModeKeys.INFER not in self._features_info:
