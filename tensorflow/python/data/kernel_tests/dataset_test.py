--- conflicted
+++ resolved
@@ -39,7 +39,6 @@
 from tensorflow.python.framework import tensor_shape
 from tensorflow.python.framework import tensor_spec
 from tensorflow.python.framework import test_util
-from tensorflow.python.framework import type_spec
 from tensorflow.python.ops import array_ops
 from tensorflow.python.platform import test
 from tensorflow.python.platform import tf_logging as logging
@@ -280,20 +279,6 @@
   )
   def testDatasetSpec(self, tf_value_fn, expected_element_structure):
     dataset = dataset_ops.Dataset.from_tensors(0).map(lambda _: tf_value_fn())
-<<<<<<< HEAD
-    dataset_structure = type_spec.type_spec_from_value(dataset)
-    self.assertIsInstance(dataset_structure, dataset_ops.DatasetStructure)
-
-    # TODO(b/110122868): Add a public API to `tf.data.Dataset` for accessing
-    # the element structure.
-    self.assertTrue(expected_element_structure.is_compatible_with(
-        dataset_structure._element_structure))
-    self.assertTrue(dataset_structure._element_structure.is_compatible_with(
-        expected_element_structure))
-
-    self.assertEqual([dtypes.variant], dataset_structure._flat_types)
-    self.assertEqual([tensor_shape.scalar()], dataset_structure._flat_shapes)
-=======
     dataset_structure = structure.type_spec_from_value(dataset)
     self.assertIsInstance(dataset_structure, dataset_ops.DatasetSpec)
 
@@ -304,7 +289,6 @@
                      structure.get_flat_tensor_types(dataset_structure))
     self.assertEqual([tensor_shape.TensorShape([])],
                      structure.get_flat_tensor_shapes(dataset_structure))
->>>>>>> 6c553ffc
 
     # Assert that the `Dataset` survives a round-trip via _from_tensor_list()
     # and _to_tensor_list().
