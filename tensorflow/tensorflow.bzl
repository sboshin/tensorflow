--- conflicted
+++ resolved
@@ -422,53 +422,6 @@
     label_regex_for_dep = "{extension_name}.*",
 )
 
-<<<<<<< HEAD
-def tf_gen_op_wrapper_cc(name,
-                         out_ops_file,
-                         pkg="",
-                         op_gen=clean_dep("//tensorflow/cc:cc_op_gen_main"),
-                         deps=None,
-                         include_internal_ops=0,
-                         # ApiDefs will be loaded in the order specified in this list.
-                         api_def_srcs=[]):
-  # Construct an op generator binary for these ops.
-  tool = out_ops_file + "_gen_cc"
-  if deps == None:
-    deps = [pkg + ":" + name + "_op_lib"]
-  tf_cc_binary(
-      name=tool,
-      copts=tf_copts(),
-      linkopts=if_not_windows(["-lm","-Wl,-ldl"]),
-      linkstatic=1,  # Faster to link this one-time-use binary dynamically
-      deps=[op_gen] + deps)
-
-  srcs = api_def_srcs[:]
-
-  if not api_def_srcs:
-    api_def_args_str = ","
-  else:
-    api_def_args = []
-    for api_def_src in api_def_srcs:
-      # Add directory of the first ApiDef source to args.
-      # We are assuming all ApiDefs in a single api_def_src are in the
-      # same directory.
-      api_def_args.append(
-          " $$(dirname $$(echo $(locations " + api_def_src +
-          ") | cut -d\" \" -f1))")
-    api_def_args_str = ",".join(api_def_args)
-
-  native.genrule(
-      name=name + "_genrule",
-      outs=[
-          out_ops_file + ".h", out_ops_file + ".cc",
-          out_ops_file + "_internal.h", out_ops_file + "_internal.cc"
-      ],
-      srcs=srcs,
-      tools=[":" + tool] + tf_binary_additional_srcs(),
-      cmd=("$(location :" + tool + ") $(location :" + out_ops_file + ".h) " +
-           "$(location :" + out_ops_file + ".cc) " +
-           str(include_internal_ops) + " " + api_def_args_str))
-=======
 def tf_gen_op_wrapper_cc(
         name,
         out_ops_file,
@@ -485,7 +438,7 @@
     tf_cc_binary(
         name = tool,
         copts = tf_copts(),
-        linkopts = if_not_windows(["-lm"]),
+        linkopts = if_not_windows(["-lm","-Wl,-ldl"]),
         linkstatic = 1,  # Faster to link this one-time-use binary dynamically
         deps = [op_gen] + deps,
     )
@@ -520,7 +473,6 @@
                "$(location :" + out_ops_file + ".cc) " +
                str(include_internal_ops) + " " + api_def_args_str),
     )
->>>>>>> eaef34c4
 
 # Given a list of "op_lib_names" (a list of files in the ops directory
 # without their .cc extensions), generate individual C++ .cc and .h
@@ -640,104 +592,7 @@
 #     is invalid to specify both "hidden" and "op_whitelist".
 #   cc_linkopts: Optional linkopts to be added to tf_cc_binary that contains the
 #     specified ops.
-<<<<<<< HEAD
-#   gen_locally: if True, the genrule to generate the Python library will be run
-#     without sandboxing. This would help when the genrule depends on symlinks
-#     which may not be supported in the sandbox.
-def tf_gen_op_wrapper_py(name,
-                         out=None,
-                         hidden=None,
-                         visibility=None,
-                         deps=[],
-                         require_shape_functions=False,
-                         hidden_file=None,
-                         generated_target_name=None,
-                         op_whitelist=[],
-                         cc_linkopts=[],
-                         api_def_srcs=[],
-                         gen_locally=False):
-  if (hidden or hidden_file) and op_whitelist:
-    fail('Cannot pass specify both hidden and op_whitelist.')
-
-  # Construct a cc_binary containing the specified ops.
-  tool_name = "gen_" + name + "_py_wrappers_cc"
-  if not deps:
-    deps = [str(Label("//tensorflow/core:" + name + "_op_lib"))]
-  tf_cc_binary(
-      name=tool_name,
-      linkopts=if_not_windows(["-lm","-Wl,-ldl"]) + cc_linkopts,
-      copts=tf_copts(),
-      linkstatic=1,  # Faster to link this one-time-use binary dynamically
-      deps=([
-          clean_dep("//tensorflow/core:framework"),
-          clean_dep("//tensorflow/python:python_op_gen_main")
-      ] + deps),
-      visibility=[clean_dep("//tensorflow:internal")],)
-
-  # Invoke the previous cc_binary to generate a python file.
-  if not out:
-    out = "ops/gen_" + name + ".py"
-
-  if hidden:
-    op_list_arg = ",".join(hidden)
-    op_list_is_whitelist = False
-  elif op_whitelist:
-    op_list_arg = ",".join(op_whitelist)
-    op_list_is_whitelist = True
-  else:
-    op_list_arg = "''"
-    op_list_is_whitelist = False
-
-  # Prepare ApiDef directories to pass to the genrule.
-  if not api_def_srcs:
-    api_def_args_str = ","
-  else:
-    api_def_args = []
-    for api_def_src in api_def_srcs:
-      # Add directory of the first ApiDef source to args.
-      # We are assuming all ApiDefs in a single api_def_src are in the
-      # same directory.
-      api_def_args.append(
-          "$$(dirname $$(echo $(locations " + api_def_src +
-          ") | cut -d\" \" -f1))")
-    api_def_args_str = ",".join(api_def_args)
-
-  if hidden_file:
-    # `hidden_file` is file containing a list of op names to be hidden in the
-    # generated module.
-    native.genrule(
-        name=name + "_pygenrule",
-        outs=[out],
-        srcs=api_def_srcs + [hidden_file],
-        tools=[tool_name] + tf_binary_additional_srcs(),
-        local = (1 if gen_locally else 0),
-        cmd=("$(location " + tool_name + ") " + api_def_args_str +
-             " @$(location " + hidden_file + ") " +
-             ("1" if require_shape_functions else "0") + " > $@"))
-  else:
-    native.genrule(
-        name=name + "_pygenrule",
-        outs=[out],
-        srcs=api_def_srcs,
-        tools=[tool_name] + tf_binary_additional_srcs(),
-        local = (1 if gen_locally else 0),
-        cmd=("$(location " + tool_name + ") " + api_def_args_str + " " +
-             op_list_arg + " " +
-             ("1" if require_shape_functions else "0") + " " +
-             ("1" if op_list_is_whitelist else "0") + " > $@"))
-
-  # Make a py_library out of the generated python file.
-  if not generated_target_name:
-    generated_target_name = name
-  native.py_library(
-      name=generated_target_name,
-      srcs=[out],
-      srcs_version="PY2AND3",
-      visibility=visibility,
-      deps=[
-          clean_dep("//tensorflow/python:framework_for_generated_wrappers_v2"),
-      ],)
-=======
+
 def tf_gen_op_wrapper_py(
         name,
         out = None,
@@ -759,7 +614,7 @@
         deps = [str(Label("//tensorflow/core:" + name + "_op_lib"))]
     tf_cc_binary(
         name = tool_name,
-        linkopts = if_not_windows(["-lm"]) + cc_linkopts,
+        linkopts = if_not_windows(["-lm","-Wl,-ldl"]) + cc_linkopts,
         copts = tf_copts(),
         linkstatic = 1,  # Faster to link this one-time-use binary dynamically
         deps = ([
@@ -834,7 +689,6 @@
             clean_dep("//tensorflow/python:framework_for_generated_wrappers_v2"),
         ],
     )
->>>>>>> eaef34c4
 
 # Define a bazel macro that creates cc_test for tensorflow.
 #
