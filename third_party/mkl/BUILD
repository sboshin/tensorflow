licenses(["notice"])  # 3-Clause BSD

config_setting(
    name = "using_mkl",
    values = {
        "define": "using_mkl=true",
    },
    visibility = ["//visibility:public"],
)

config_setting(
    name = "using_mkl_lnx_x64",
    values = {
        "cpu": "k8",
        "define": "using_mkl=true",
    },
    visibility = ["//visibility:public"],
)

load(
    "//third_party/mkl:build_defs.bzl",
    "if_mkl",
)

filegroup(
    name = "LICENSE",
    srcs = ["MKL_LICENSE"] + select({
        "@org_tensorflow//tensorflow:linux_x86_64": [
            "@mkl_linux//:LICENSE",
        ],
        "@org_tensorflow//tensorflow:darwin": [
            "@mkl_darwin//:LICENSE",
        ],
        "@org_tensorflow//tensorflow:windows": [
            "@mkl_windows//:LICENSE",
        ],
<<<<<<< HEAD
        "//conditions:default": []
=======
        "//conditions:default": [],
>>>>>>> 7b5c87e2
    }),
    visibility = ["//visibility:public"],
)

cc_library(
    name = "intel_binary_blob",
    visibility = ["//visibility:public"],
    deps = select({
        "@org_tensorflow//tensorflow:linux_x86_64": [
            "@mkl_linux//:mkl_headers",
            "@mkl_linux//:mkl_libs_linux",
        ],
        "@org_tensorflow//tensorflow:darwin": [
            "@mkl_darwin//:mkl_headers",
            "@mkl_darwin//:mkl_libs_darwin",
        ],
        "@org_tensorflow//tensorflow:windows": [
            "@mkl_windows//:mkl_headers",
            "@mkl_windows//:mkl_libs_windows",
        ],
<<<<<<< HEAD
        "//conditions:default": []
=======
        "//conditions:default": [],
>>>>>>> 7b5c87e2
    }),
)<|MERGE_RESOLUTION|>--- conflicted
+++ resolved
@@ -34,11 +34,7 @@
         "@org_tensorflow//tensorflow:windows": [
             "@mkl_windows//:LICENSE",
         ],
-<<<<<<< HEAD
-        "//conditions:default": []
-=======
         "//conditions:default": [],
->>>>>>> 7b5c87e2
     }),
     visibility = ["//visibility:public"],
 )
@@ -59,10 +55,6 @@
             "@mkl_windows//:mkl_headers",
             "@mkl_windows//:mkl_libs_windows",
         ],
-<<<<<<< HEAD
-        "//conditions:default": []
-=======
         "//conditions:default": [],
->>>>>>> 7b5c87e2
     }),
 )